--- conflicted
+++ resolved
@@ -5,13 +5,8 @@
 ## Main features
 
 - Fit adsorption isotherms to dual-site Langmuir (DSL) and dual-site Sips (DSS) isotherms
-<<<<<<< HEAD
-- Isotherm fitting can be done using either maximum log-likelihood estimation (MLE) or weighted least sum of squares (WSS)
-- Determines ellipsoidal confidence regions based on the covariance of the data to fitted parameters
-=======
 - Isotherm fitting can be done using either maximum log-likelihood estimation (MLE) or weight least sum of squares (WSS)
 - Determines individual confidence intervals based on the diagonal covariance matrix of the of the model to fitted parameters
->>>>>>> 3f947e4b
 - Generates contour plots for combinations of parameter pairs to identify correlation between parameters
 - Generates plot of uncertainty in isotherm (solid loading) with respect to pressure based on uncertainty in fitted parameters
 
